--- conflicted
+++ resolved
@@ -7,13 +7,8 @@
 
 public sealed class DataKeyFixture : IAsyncLifetime
 {
-<<<<<<< HEAD
-    private MsSqlContainer _sqlContainer;
-    public ServiceProvider Provider { get; private set; }
-=======
     private MsSqlContainer? _sqlContainer;
     public ServiceProvider? Provider { get; private set; }
->>>>>>> eae78bba
 
     public string GetConnectionString() =>
         _sqlContainer?.GetConnectionString()
