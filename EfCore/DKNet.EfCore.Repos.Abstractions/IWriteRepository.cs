--- conflicted
+++ resolved
@@ -48,8 +48,6 @@
     /// </summary>
     /// <param name="entities"></param>
     void DeleteRange(IEnumerable<TEntity> entities);
-<<<<<<< HEAD
-=======
 
     ///// <summary>
     /////  Bulk Insert Entities
@@ -74,5 +72,4 @@
     ///// <param name="cancellationToken"></param>
     ///// <returns></returns>
     //Task<int> BulkDeleteAsync(Expression<Func<TEntity, bool>> predicate, CancellationToken cancellationToken = default);
->>>>>>> eae78bba
 }