﻿namespace Svc.Transform.Tests;

internal class TestItem
{
<<<<<<< HEAD
    public string Name { get; init; } = "Duy";
=======
    public static string Name => "Duy";
>>>>>>> eae78bba
}<|MERGE_RESOLUTION|>--- conflicted
+++ resolved
@@ -2,9 +2,5 @@
 
 internal class TestItem
 {
-<<<<<<< HEAD
-    public string Name { get; init; } = "Duy";
-=======
     public static string Name => "Duy";
->>>>>>> eae78bba
 }